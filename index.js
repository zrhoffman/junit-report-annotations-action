const core = require('@actions/core');
const github = require('@actions/github');
const glob = require('@actions/glob');
const parser = require('xml2json');
const fs = require('fs');
const path = require("path");





(async () => {
    try {
        const path = core.getInput('path');
        const includeSummary = core.getInput('includeSummary');
        const numFailures = core.getInput('numFailures');
        const accessToken = core.getInput('access-token');
        const testSrcPath = core.getInput('testSrcPath');
        const globber = await glob.create(path, {followSymbolicLinks: false});

        let numTests = 0;
        let numSkipped = 0;
        let numFailed = 0;
        let numErrored = 0;
        let testDuration = 0;

        let annotations = [];
       

        for await (const file of globber.globGenerator()) {
            const data = await fs.promises.readFile(file);
            var json = JSON.parse(parser.toJson(data));
            if(json.testsuite) {
                const testsuite = json.testsuite;
                testDuration +=  Number(testsuite.time);
                numTests +=  Number(testsuite.tests);
                numErrored +=  Number(testsuite.errors);
                numFailed +=  Number(testsuite.failures);
                numSkipped +=  Number(testsuite.skipped);
                testFunction = async testcase => {
                    if(testcase.failure) {
                        if(annotations.length < numFailures) {
                            const klass = testcase.classname.replace(/$.*/g, '').replace(/\./g, '/');
                            const path = `${testSrcPath}${klass}.java`

                            const fullPath = path.resolve(path)
                            
                            console.log(fullPath)
<<<<<<< HEAD
                            console.warn("51:33  warning  does it auto pick up this syntax")
=======
                            console.log("##[warning]  51:33  warning  does it auto pick up this syntax")
>>>>>>> 9aad7b76
                            
                            const file = await fs.promises.readFile(path, {encoding: 'utf-8'});
                            //TODO: make this better won't deal with methods with arguments etc
                            let line = 0;
                            const lines = file.split('\n')
                                for(let i = 0; i < lines.length; i++) {
                                if(lines[i].indexOf(testcase.name) >= 0) {
                                    line = i;
                                    break;
                                }
                            }
                            annotations.push({
                                path: path,
                                start_line: line,
                                end_line: line,
                                start_column: 0,
                                end_column: 0,
                                annotation_level: 'failure',
                                message: `Junit test ${testcase.name} failed ${testcase.failure.message}`,
                              });
                        }
                        //add
                    }      
                }

                if(Array.isArray(testsuite.testcase)) {
                    for(const testcase of testsuite.testcase) {
                        await testFunction(testcase)
                    }
                }else {
                    //single test
                    await testFunction(testsuite.testcase)
                }
            }
        }

        const octokit = new github.GitHub(accessToken);
        const req = {
        ...github.context.repo,
        ref: github.context.sha
        }
        const res = await octokit.checks.listForRef(req);
        const jobName = process.env.GITHUB_JOB

        const checkRun = res.data.check_runs.find(check => check.name === jobName)
        if(!checkRun) {
            console.log(JSON.stringify(process.env))
            console.log(JSON.stringify(res.data.check_runs))
        }
        const check_run_id = checkRun.id

        const annotation_level = numFailed + numErrored > 0 ?'failure': 'notice';
        const annotation = {
            path: 'test',
            start_line: 0,
            end_line: 0,
            start_column: 0,
            end_column: 0,
            annotation_level,
            message: `Junit Results ran ${numTests} in ${testDuration} seconds ${numErrored} Errored, ${numFailed} Failed, ${numSkipped} Skipped`,
          };
        // const annotation = {
        //   path: 'test',
        //   start_line: 1,
        //   end_line: 1,
        //   start_column: 2,
        //   end_column: 2,
        //   annotation_level,
        //   message: `[500] failure`,
        // };


        const update_req = {
            ...github.context.repo,
            check_run_id,
            output: {
                title: "Junit Results",
                summary: `Num passed etc`,
                annotations: [annotation, ...annotations]
            }
        }
        await octokit.checks.update(update_req);
    } catch (error) {
   		core.setFailed(error.message);
    }
})();
<|MERGE_RESOLUTION|>--- conflicted
+++ resolved
@@ -1,139 +1,136 @@
-const core = require('@actions/core');
-const github = require('@actions/github');
-const glob = require('@actions/glob');
-const parser = require('xml2json');
-const fs = require('fs');
-const path = require("path");
+const core = require('@actions/core');
+const github = require('@actions/github');
+const glob = require('@actions/glob');
+const parser = require('xml2json');
+const fs = require('fs');
+const path = require("path");
+
+
+
+
+
+(async () => {
+    try {
+        const path = core.getInput('path');
+        const includeSummary = core.getInput('includeSummary');
+        const numFailures = core.getInput('numFailures');
+        const accessToken = core.getInput('access-token');
+        const testSrcPath = core.getInput('testSrcPath');
+        const globber = await glob.create(path, {followSymbolicLinks: false});
+
+        let numTests = 0;
+        let numSkipped = 0;
+        let numFailed = 0;
+        let numErrored = 0;
+        let testDuration = 0;
+
+        let annotations = [];
+       
+
+        for await (const file of globber.globGenerator()) {
+            const data = await fs.promises.readFile(file);
+            var json = JSON.parse(parser.toJson(data));
+            if(json.testsuite) {
+                const testsuite = json.testsuite;
+                testDuration +=  Number(testsuite.time);
+                numTests +=  Number(testsuite.tests);
+                numErrored +=  Number(testsuite.errors);
+                numFailed +=  Number(testsuite.failures);
+                numSkipped +=  Number(testsuite.skipped);
+                testFunction = async testcase => {
+                    if(testcase.failure) {
+                        if(annotations.length < numFailures) {
+                            const klass = testcase.classname.replace(/$.*/g, '').replace(/\./g, '/');
+                            const path = `${testSrcPath}${klass}.java`
+
+                            const fullPath = path.resolve(path)
+                            
+                            console.log(fullPath)
+                            console.warn("51:33  warning  does it auto pick up this syntax")
 
-
-
-
-
-(async () => {
-    try {
-        const path = core.getInput('path');
-        const includeSummary = core.getInput('includeSummary');
-        const numFailures = core.getInput('numFailures');
-        const accessToken = core.getInput('access-token');
-        const testSrcPath = core.getInput('testSrcPath');
-        const globber = await glob.create(path, {followSymbolicLinks: false});
-
-        let numTests = 0;
-        let numSkipped = 0;
-        let numFailed = 0;
-        let numErrored = 0;
-        let testDuration = 0;
-
-        let annotations = [];
-       
-
-        for await (const file of globber.globGenerator()) {
-            const data = await fs.promises.readFile(file);
-            var json = JSON.parse(parser.toJson(data));
-            if(json.testsuite) {
-                const testsuite = json.testsuite;
-                testDuration +=  Number(testsuite.time);
-                numTests +=  Number(testsuite.tests);
-                numErrored +=  Number(testsuite.errors);
-                numFailed +=  Number(testsuite.failures);
-                numSkipped +=  Number(testsuite.skipped);
-                testFunction = async testcase => {
-                    if(testcase.failure) {
-                        if(annotations.length < numFailures) {
-                            const klass = testcase.classname.replace(/$.*/g, '').replace(/\./g, '/');
-                            const path = `${testSrcPath}${klass}.java`
-
-                            const fullPath = path.resolve(path)
-                            
-                            console.log(fullPath)
-<<<<<<< HEAD
-                            console.warn("51:33  warning  does it auto pick up this syntax")
-=======
-                            console.log("##[warning]  51:33  warning  does it auto pick up this syntax")
->>>>>>> 9aad7b76
-                            
-                            const file = await fs.promises.readFile(path, {encoding: 'utf-8'});
-                            //TODO: make this better won't deal with methods with arguments etc
-                            let line = 0;
-                            const lines = file.split('\n')
-                                for(let i = 0; i < lines.length; i++) {
-                                if(lines[i].indexOf(testcase.name) >= 0) {
-                                    line = i;
-                                    break;
-                                }
-                            }
-                            annotations.push({
-                                path: path,
-                                start_line: line,
-                                end_line: line,
-                                start_column: 0,
-                                end_column: 0,
-                                annotation_level: 'failure',
-                                message: `Junit test ${testcase.name} failed ${testcase.failure.message}`,
-                              });
-                        }
-                        //add
-                    }      
-                }
-
-                if(Array.isArray(testsuite.testcase)) {
-                    for(const testcase of testsuite.testcase) {
-                        await testFunction(testcase)
-                    }
-                }else {
-                    //single test
-                    await testFunction(testsuite.testcase)
-                }
-            }
-        }
-
-        const octokit = new github.GitHub(accessToken);
-        const req = {
-        ...github.context.repo,
-        ref: github.context.sha
-        }
-        const res = await octokit.checks.listForRef(req);
-        const jobName = process.env.GITHUB_JOB
-
-        const checkRun = res.data.check_runs.find(check => check.name === jobName)
-        if(!checkRun) {
-            console.log(JSON.stringify(process.env))
-            console.log(JSON.stringify(res.data.check_runs))
-        }
-        const check_run_id = checkRun.id
-
-        const annotation_level = numFailed + numErrored > 0 ?'failure': 'notice';
-        const annotation = {
-            path: 'test',
-            start_line: 0,
-            end_line: 0,
-            start_column: 0,
-            end_column: 0,
-            annotation_level,
-            message: `Junit Results ran ${numTests} in ${testDuration} seconds ${numErrored} Errored, ${numFailed} Failed, ${numSkipped} Skipped`,
-          };
-        // const annotation = {
-        //   path: 'test',
-        //   start_line: 1,
-        //   end_line: 1,
-        //   start_column: 2,
-        //   end_column: 2,
-        //   annotation_level,
-        //   message: `[500] failure`,
-        // };
-
-
-        const update_req = {
-            ...github.context.repo,
-            check_run_id,
-            output: {
-                title: "Junit Results",
-                summary: `Num passed etc`,
-                annotations: [annotation, ...annotations]
-            }
-        }
-        await octokit.checks.update(update_req);
-    } catch (error) {
-   		core.setFailed(error.message);
-    }
-})();
+                            
+                            const file = await fs.promises.readFile(path, {encoding: 'utf-8'});
+                            //TODO: make this better won't deal with methods with arguments etc
+                            let line = 0;
+                            const lines = file.split('\n')
+                                for(let i = 0; i < lines.length; i++) {
+                                if(lines[i].indexOf(testcase.name) >= 0) {
+                                    line = i;
+                                    break;
+                                }
+                            }
+                            annotations.push({
+                                path: path,
+                                start_line: line,
+                                end_line: line,
+                                start_column: 0,
+                                end_column: 0,
+                                annotation_level: 'failure',
+                                message: `Junit test ${testcase.name} failed ${testcase.failure.message}`,
+                              });
+                        }
+                        //add
+                    }      
+                }
+
+                if(Array.isArray(testsuite.testcase)) {
+                    for(const testcase of testsuite.testcase) {
+                        await testFunction(testcase)
+                    }
+                }else {
+                    //single test
+                    await testFunction(testsuite.testcase)
+                }
+            }
+        }
+
+        const octokit = new github.GitHub(accessToken);
+        const req = {
+        ...github.context.repo,
+        ref: github.context.sha
+        }
+        const res = await octokit.checks.listForRef(req);
+        const jobName = process.env.GITHUB_JOB
+
+        const checkRun = res.data.check_runs.find(check => check.name === jobName)
+        if(!checkRun) {
+            console.log(JSON.stringify(process.env))
+            console.log(JSON.stringify(res.data.check_runs))
+        }
+        const check_run_id = checkRun.id
+
+        const annotation_level = numFailed + numErrored > 0 ?'failure': 'notice';
+        const annotation = {
+            path: 'test',
+            start_line: 0,
+            end_line: 0,
+            start_column: 0,
+            end_column: 0,
+            annotation_level,
+            message: `Junit Results ran ${numTests} in ${testDuration} seconds ${numErrored} Errored, ${numFailed} Failed, ${numSkipped} Skipped`,
+          };
+        // const annotation = {
+        //   path: 'test',
+        //   start_line: 1,
+        //   end_line: 1,
+        //   start_column: 2,
+        //   end_column: 2,
+        //   annotation_level,
+        //   message: `[500] failure`,
+        // };
+
+
+        const update_req = {
+            ...github.context.repo,
+            check_run_id,
+            output: {
+                title: "Junit Results",
+                summary: `Num passed etc`,
+                annotations: [annotation, ...annotations]
+            }
+        }
+        await octokit.checks.update(update_req);
+    } catch (error) {
+   		core.setFailed(error.message);
+    }
+})();